--- conflicted
+++ resolved
@@ -20,14 +20,9 @@
 ostd = { path = "../../../ostd" }
 component = { path = "../../libs/comp-sys/component" }
 log = "0.4"
-<<<<<<< HEAD
-int-to-c-enum = { path = "../../libs/int-to-c-enum" }
-
-[lints]
-workspace = true
-=======
-bit_field = "0.10.1"
 int-to-c-enum = { path = "../../libs/int-to-c-enum" }
 tinybmp = "0.3.1"
 embedded-graphics = "0.7.1"
->>>>>>> 20eaf9a3
+
+[lints]
+workspace = true